import Ajv from 'ajv';
import type { AnySchema } from 'ajv';
import type { GoogleAuth } from 'google-auth-library';
import Clone from 'rfdc';
import { z } from 'zod';
import logger from '../../logger';
import { maybeLoadFromExternalFile, renderVarsInObject } from '../../util';
import { getNunjucksEngine } from '../../util/templates';
import { parseChatPrompt } from '../shared';
<<<<<<< HEAD
import type { Content, Part, Tool } from './types';

const ajv = new Ajv();
=======
import { type Tool } from './types';
import type { Content, Part } from './types';

>>>>>>> 543c1b84
const clone = Clone();

type Probability = 'NEGLIGIBLE' | 'LOW' | 'MEDIUM' | 'HIGH';

interface SafetyRating {
  category:
    | 'HARM_CATEGORY_HARASSMENT'
    | 'HARM_CATEGORY_HATE_SPEECH'
    | 'HARM_CATEGORY_SEXUALLY_EXPLICIT'
    | 'HARM_CATEGORY_DANGEROUS_CONTENT';
  probability: Probability;
  blocked: boolean;
}

interface Candidate {
  content: Content;
  finishReason?:
    | 'FINISH_REASON_UNSPECIFIED'
    | 'STOP'
    | 'MAX_TOKENS'
    | 'SAFETY'
    | 'RECITATION'
    | 'OTHER'
    | 'BLOCKLIST'
    | 'PROHIBITED_CONTENT'
    | 'SPII'
    | 'MALFORMED_FUNCTION_CALL';
  safetyRatings: SafetyRating[];
}

interface GeminiUsageMetadata {
  promptTokenCount: number;
  candidatesTokenCount?: number;
  totalTokenCount: number;
}

export interface GeminiErrorResponse {
  error: {
    code: number;
    message: string;
    status: string;
  };
}

export interface GeminiResponseData {
  candidates: Candidate[];
  usageMetadata?: GeminiUsageMetadata;
  promptFeedback?: {
    safetyRatings: Array<{ category: string; probability: string }>;
    blockReason: any;
  };
}

interface GeminiPromptFeedback {
  blockReason?: 'PROHIBITED_CONTENT';
}

interface GeminiUsageMetadata {
  promptTokenCount: number;
  totalTokenCount: number;
}

interface GeminiBlockedResponse {
  promptFeedback: GeminiPromptFeedback;
  usageMetadata: GeminiUsageMetadata;
}

export type GeminiApiResponse = (
  | GeminiResponseData
  | GeminiErrorResponse
  | GeminiBlockedResponse
)[];

export interface Palm2ApiResponse {
  error?: {
    code: string;
    message: string;
  };
  predictions?: [
    {
      candidates: [
        {
          content: string;
        },
      ];
    },
  ];
}

const PartSchema = z.object({
  text: z.string().optional(),
  inline_data: z
    .object({
      mime_type: z.string(),
      data: z.string(),
    })
    .optional(),
});

const ContentSchema = z.object({
  role: z.enum(['user', 'model']).optional(),
  parts: z.array(PartSchema),
});

const GeminiFormatSchema = z.array(ContentSchema);

export type GeminiFormat = z.infer<typeof GeminiFormatSchema>;
export type GeminiPart = z.infer<typeof PartSchema>;

export function maybeCoerceToGeminiFormat(contents: any): {
  contents: GeminiFormat;
  coerced: boolean;
  systemInstruction: { parts: [Part, ...Part[]] } | undefined;
} {
  let coerced = false;
  const parseResult = GeminiFormatSchema.safeParse(contents);

  if (parseResult.success) {
    return {
      contents: parseResult.data,
      coerced,
      systemInstruction: undefined,
    };
  }

  let coercedContents: GeminiFormat;

  if (typeof contents === 'string') {
    coercedContents = [
      {
        parts: [{ text: contents }],
      },
    ];
    coerced = true;
  } else if (
    Array.isArray(contents) &&
    contents.every((item) => typeof item.content === 'string')
  ) {
    // This looks like an OpenAI chat format
    coercedContents = contents.map((item) => ({
      role: item.role as 'user' | 'model' | undefined,
      parts: [{ text: item.content }],
    }));
    coerced = true;
  } else if (Array.isArray(contents) && contents.every((item) => item.role && item.content)) {
    // This looks like an OpenAI chat format with content that might be an array or object
    coercedContents = contents.map((item) => {
      if (Array.isArray(item.content)) {
        // Handle array content
        const parts = item.content.map((contentItem: any) => {
          if (typeof contentItem === 'string') {
            return { text: contentItem };
          } else if (contentItem.type === 'text') {
            return { text: contentItem.text };
          } else {
            // Handle other content types if needed
            return contentItem;
          }
        });
        return {
          role: item.role as 'user' | 'model' | undefined,
          parts,
        };
      } else if (typeof item.content === 'object') {
        // Handle object content
        return {
          role: item.role as 'user' | 'model' | undefined,
          parts: [item.content],
        };
      } else {
        // Handle string content
        return {
          role: item.role as 'user' | 'model' | undefined,
          parts: [{ text: item.content }],
        };
      }
    });
    coerced = true;
  } else if (typeof contents === 'object' && 'parts' in contents) {
    // This might be a single content object
    coercedContents = [contents as z.infer<typeof ContentSchema>];
    coerced = true;
  } else {
    logger.warn(`Unknown format for Gemini: ${JSON.stringify(contents)}`);
    return { contents: contents as GeminiFormat, coerced: false, systemInstruction: undefined };
  }

  const systemPromptParts: { text: string }[] = [];
  coercedContents = coercedContents.filter((message) => {
    if (message.role === ('system' as any) && message.parts.length > 0) {
      systemPromptParts.push(
        ...message.parts.filter(
          (part): part is { text: string } => 'text' in part && typeof part.text === 'string',
        ),
      );
      return false;
    }
    return true;
  });

  return {
    contents: coercedContents,
    coerced,
    systemInstruction:
      systemPromptParts.length > 0 ? { parts: systemPromptParts as [Part, ...Part[]] } : undefined,
  };
}

let cachedAuth: GoogleAuth | undefined;
export async function getGoogleClient() {
  if (!cachedAuth) {
    let GoogleAuth;
    try {
      const importedModule = await import('google-auth-library');
      GoogleAuth = importedModule.GoogleAuth;
    } catch {
      throw new Error(
        'The google-auth-library package is required as a peer dependency. Please install it in your project or globally.',
      );
    }
    cachedAuth = new GoogleAuth({
      scopes: 'https://www.googleapis.com/auth/cloud-platform',
    });
  }
  const client = await cachedAuth.getClient();
  const projectId = await cachedAuth.getProjectId();
  return { client, projectId };
}

export async function hasGoogleDefaultCredentials() {
  try {
    await getGoogleClient();
    return true;
  } catch {
    return false;
  }
}

export function stringifyCandidateContents(data: GeminiResponseData) {
  let output = '';
  for (const candidate of data.candidates) {
    if (candidate.content?.parts) {
      for (const part of candidate.content.parts) {
        if ('text' in part) {
          output += part.text;
        } else {
          output += JSON.stringify(part);
        }
      }
    }
  }
  return output;
}

export function loadFile(
  config_var: Tool[] | string | undefined,
  context_vars: Record<string, string | object> | undefined,
) {
  // Ensures that files are loaded correctly. Files may be defined in multiple ways:
  // 1. Directly in the provider:
  //    config_var will be the file path, which will be loaded here in maybeLoadFromExternalFile.
  // 2. In a test variable that is used in the provider via a nunjucks:
  //    context_vars will contain a string of the contents of the file with whitespace.
  //    This will be inserted into the nunjucks in contfig_tools and the output needs to be parsed.
  const fileContents = maybeLoadFromExternalFile(renderVarsInObject(config_var, context_vars));
  if (typeof fileContents === 'string') {
    try {
      return JSON.parse(fileContents);
    } catch (err) {
      logger.debug(`ERROR: failed to convert file contents to JSON:\n${JSON.stringify(err)}`);
      return fileContents;
    }
  }
  return fileContents;
}

export function geminiFormatAndSystemInstructions(
  prompt: string,
  contextVars?: Record<string, string | object>,
  configSystemInstruction?: Content | string,
): {
  contents: GeminiFormat;
  systemInstruction: Content | { parts: [Part, ...Part[]] } | undefined;
} {
  let contents: GeminiFormat = parseChatPrompt(prompt, [
    {
      parts: [
        {
          text: prompt,
        },
      ],
      role: 'user',
    },
  ]);
  const {
    contents: updatedContents,
    coerced,
    systemInstruction: parsedSystemInstruction,
  } = maybeCoerceToGeminiFormat(contents);
  if (coerced) {
    logger.debug(`Coerced JSON prompt to Gemini format: ${JSON.stringify(contents)}`);
    contents = updatedContents;
  }

  let systemInstruction: Content | string | undefined = parsedSystemInstruction;
  if (configSystemInstruction && !systemInstruction) {
    // Make a copy
    systemInstruction = clone(configSystemInstruction);

    // Load SI from file
    if (typeof configSystemInstruction === 'string') {
      systemInstruction = loadFile(configSystemInstruction, contextVars);
    }

    // Format SI if string was not a filepath above
    if (typeof systemInstruction === 'string') {
      systemInstruction = { parts: [{ text: systemInstruction }] };
    }

    if (contextVars && systemInstruction) {
      const nunjucks = getNunjucksEngine();
      for (const part of systemInstruction.parts) {
        if (part.text) {
          try {
            part.text = nunjucks.renderString(part.text, contextVars);
          } catch (err) {
            throw new Error(`Unable to render nunjunks in systemInstruction: ${err}`);
          }
        }
      }
    }
  } else if (configSystemInstruction && systemInstruction) {
    throw new Error(`Template error: system instruction defined in prompt and config.`);
  }

  return { contents, systemInstruction };
<<<<<<< HEAD
}

/**
 * Recursively traverses a JSON schema object and converts
 * uppercase type keywords (string values) to lowercase.
 * Handles nested objects and arrays within the schema.
 * Creates a deep copy to avoid modifying the original schema.
 *
 * @param {object | any} schemaNode - The current node (object or value) being processed.
 * @returns {object | any} - The processed node with type keywords lowercased.
 */
function normalizeSchemaTypes(schemaNode: any): any {
  // Handle non-objects (including null) and arrays directly by iterating/returning
  if (typeof schemaNode !== 'object' || schemaNode === null) {
    return schemaNode;
  }

  if (Array.isArray(schemaNode)) {
    return schemaNode.map(normalizeSchemaTypes); // Recurse for array elements
  }

  // Create a new object to avoid modifying the original
  const newNode: { [key: string]: any } = {};

  for (const key in schemaNode) {
    if (Object.prototype.hasOwnProperty.call(schemaNode, key)) {
      const value = schemaNode[key];

      if (key === 'type') {
        // Convert type value(s) to lowercase
        if (typeof value === 'string') {
          newNode[key] = value.toLowerCase();
        } else if (Array.isArray(value)) {
          // Handle type arrays like ["STRING", "NULL"]
          newNode[key] = value.map(t => (typeof t === 'string' ? t.toLowerCase() : t));
        } else {
          throw new Error(
            `Schema types must be string or array of string. Recieved: ${JSON.stringify(value)}`,
          );
        }
      } else {
        // Recursively process nested objects/arrays
        newNode[key] = normalizeSchemaTypes(value);
      }
    }
  }

  return newNode;
}


export function validateFunctionCall(
  functionCall: { args: string; name: string },
  functions?: Tool[],
  vars?: Record<string, string | object>,
) {
  // Parse function call and validate it against schema
  const interpolatedFunctions = loadFile(functions, vars) as Tool[];
  const functionArgs = JSON.parse(functionCall.args);
  const functionName = functionCall.name;
  const functionDeclarations = interpolatedFunctions?.find((f) => "functionDeclarations" in f)
  let functionSchema = functionDeclarations?.functionDeclarations?.find((f) => f.name === functionName)?.parameters;
  if (!functionSchema) {
    throw new Error(`Called "${functionName}", but there is no function with that name`);
  }
  console.log(JSON.stringify(functionSchema))
  console.log(functionArgs)

  functionSchema = normalizeSchemaTypes(functionSchema)
  console.log(JSON.stringify(functionSchema))
  
  const validate = ajv.compile(functionSchema as AnySchema);
  if (!validate(functionArgs)) {
    throw new Error(
      `Call to "${functionName}" does not match schema: ${JSON.stringify(validate.errors)}`,
    );
  }
=======
>>>>>>> 543c1b84
}<|MERGE_RESOLUTION|>--- conflicted
+++ resolved
@@ -7,15 +7,9 @@
 import { maybeLoadFromExternalFile, renderVarsInObject } from '../../util';
 import { getNunjucksEngine } from '../../util/templates';
 import { parseChatPrompt } from '../shared';
-<<<<<<< HEAD
 import type { Content, Part, Tool } from './types';
 
 const ajv = new Ajv();
-=======
-import { type Tool } from './types';
-import type { Content, Part } from './types';
-
->>>>>>> 543c1b84
 const clone = Clone();
 
 type Probability = 'NEGLIGIBLE' | 'LOW' | 'MEDIUM' | 'HIGH';
@@ -286,6 +280,7 @@
       return JSON.parse(fileContents);
     } catch (err) {
       logger.debug(`ERROR: failed to convert file contents to JSON:\n${JSON.stringify(err)}`);
+      logger.debug(`ERROR: failed to convert file contents to JSON:\n${JSON.stringify(err)}`);
       return fileContents;
     }
   }
@@ -352,7 +347,6 @@
   }
 
   return { contents, systemInstruction };
-<<<<<<< HEAD
 }
 
 /**
@@ -403,7 +397,6 @@
   return newNode;
 }
 
-
 export function validateFunctionCall(
   functionCall: { args: string; name: string },
   functions?: Tool[],
@@ -430,6 +423,4 @@
       `Call to "${functionName}" does not match schema: ${JSON.stringify(validate.errors)}`,
     );
   }
-=======
->>>>>>> 543c1b84
 }