--- conflicted
+++ resolved
@@ -165,15 +165,12 @@
   async callApi(prompt: string, context?: CallApiContextParams): Promise<ProviderResponse> {
     // https://cloud.google.com/vertex-ai/docs/generative-ai/model-reference/gemini#gemini-pro
 
-<<<<<<< HEAD
-=======
     if (!this.getApiKey()) {
       throw new Error(
         'Google API key is not set. Set the GOOGLE_API_KEY environment variable or add `apiKey` to the provider config.',
       );
     }
 
->>>>>>> 23aac2ff
     let contents: GeminiFormat = parseChatPrompt(prompt, [
       {
         role: 'user',
